--- conflicted
+++ resolved
@@ -146,105 +146,6 @@
     ```
 
 
-<<<<<<< HEAD
-## Adjusting Output
-
-Several flags influence glog's output behavior.
-
-### Using Command-line Parameters and Environment Variables
-
-If the [Google gflags
-library](https://github.com/gflags/gflags) is installed on your machine,
-the build system will automatically detect and use it, allowing you to
-pass flags on the command line.
-
-!!! example "Activate `--logtostderr` in an application from the command line"
-    A binary `you_application` that uses glog can be started using
-    ``` bash
-    ./your_application --logtostderr=1
-    ```
-    to log to `stderr` instead of writing the output to a log file.
-
-!!! tip
-    You can set boolean flags to `true` by specifying `1`, `true`, or `yes`. To
-    set boolean flags to `false`, specify `0`, `false`, or `no`. In either case
-    the spelling is case-insensitive.
-
-
-If the Google gflags library isn't installed, you set flags via
-environment variables, prefixing the flag name with `GLOG_`, e.g.,
-
-!!! example "Activate `logtostderr` without gflags"
-    ``` bash
-    GLOG_logtostderr=1 ./your_application
-    ```
-
-The following flags are most commonly used:
-
-`logtostderr` (`bool`, default=`false`)
-
-:   Log messages to `stderr` instead of logfiles.
-
-`stderrthreshold` (`int`, default=2, which is `ERROR`)
-
-:   Copy log messages at or above this level to `stderr` in addition to
-    logfiles. The numbers of severity levels `INFO`, `WARNING`, `ERROR`,
-    and `FATAL` are 0, 1, 2, and 3, respectively.
-
-`minloglevel` (`int`, default=0, which is `INFO`)
-
-:   Log messages at or above this level. Again, the numbers of severity
-    levels `INFO`, `WARNING`, `ERROR`, and `FATAL` are 0, 1, 2, and 3,
-    respectively.
-
-`log_dir` (`string`, default="")
-
-:   If specified, logfiles are written into this directory instead of
-    the default logging directory.
-
-`v` (`int`, default=0)
-
-:   Show all `#!cpp VLOG(m)` messages for `m` less or equal the value of this
-    flag. Overridable by `#!bash --vmodule`. Refer to [verbose
-    logging](#verbose-logging) for more detail.
-
-`vmodule` (`string`, default="")
-
-:   Per-module verbose level. The argument has to contain a
-    comma-separated list of `<module name>=<log level>`. `<module name>`
-    is a glob pattern (e.g., `gfs*` for all modules whose name starts
-    with "gfs"), matched against the filename base (that is, name
-    ignoring .cc/.h./-inl.h). `<log level>` overrides any value given by
-    `--v`. See also [verbose logging](#verbose-logging) for
-    more details.
-
-Additional flags are defined in
-[flags.cc](https://github.com/google/glog/blob/master/src/flags.cc). Please see
-the source for their complete list.
-
-### Modifying Flags Programmatically
-
-You can also modify flag values in your program by modifying global variables
-`FLAGS_*`. Most settings start working immediately after you update `FLAGS_*`.
-The exceptions are the flags related to destination files. For instance, you
-might want to set `FLAGS_log_dir` before calling `google::InitGoogleLogging`.
-
-!!! example "Setting `log_dir` at runtime"
-    ``` cpp
-    LOG(INFO) << "file";
-    // Most flags work immediately after updating values.
-    FLAGS_logtostderr = 1;
-    LOG(INFO) << "stderr";
-    FLAGS_logtostderr = 0;
-    // This won’t change the log destination. If you want to set this
-    // value, you should do this before google::InitGoogleLogging .
-    FLAGS_log_dir = "/some/log/directory";
-    LOG(INFO) << "the same file";
-    ```
-
-
-=======
->>>>>>> 9ca8073c
 ## Conditional / Occasional Logging
 
 Sometimes, you may only want to log a message under certain conditions.
