--- conflicted
+++ resolved
@@ -892,83 +892,6 @@
 
 namespace {
 
-<<<<<<< HEAD
-=======
-bool IsGlogLog(const string& filename) {
-  // Check if filename matches the pattern of a glog file:
-  // "<program name>.<hostname>.<user name>.log...".
-  const int kKeywordCount = 4;
-  std::string keywords[kKeywordCount] = {
-    glog_internal_namespace_::ProgramInvocationShortName(),
-    LogDestination::hostname(),
-    MyUserName(),
-    "log"
-  };
-
-  int start_pos = 0;
-  for (int i = 0; i < kKeywordCount; i++) {
-    if (filename.find(keywords[i], start_pos) == filename.npos) {
-      return false;
-    }
-    start_pos += keywords[i].size() + 1;
-  }
-  return true;
-}
-
-bool LastModifiedOver(const string& filepath, int days) {
-  // Try to get the last modified time of this file.
-  struct stat file_stat;
-
-  if (stat(filepath.c_str(), &file_stat) == 0) {
-    // A day is 86400 seconds, so 7 days is 86400 * 7 = 604800 seconds.
-    time_t last_modified_time = file_stat.st_mtime;
-    time_t current_time = time(NULL);
-    return difftime(current_time, last_modified_time) > days * 86400;
-  }
-
-  // If failed to get file stat, don't return true!
-  return false;
-}
-
-vector<string> GetOverdueLogNames(string log_directory, int days) {
-  // The names of overdue logs.
-  vector<string> overdue_log_names;
-
-  // Try to get all files within log_directory.
-  DIR *dir;
-  struct dirent *ent;
-
-  char dir_delim = '/';
-#ifdef OS_WINDOWS
-  dir_delim = '\\';
-#endif
-
-  // If log_directory doesn't end with a slash, append a slash to it.
-  if (log_directory.at(log_directory.size() - 1) != dir_delim) {
-    log_directory += dir_delim;
-  }
-
-  if ((dir=opendir(log_directory.c_str()))) {
-    while ((ent=readdir(dir))) {
-      if (!strcmp(ent->d_name, ".") || !strcmp(ent->d_name, "..")) {
-        continue;
-      }
-      string filepath = log_directory + ent->d_name;
-      if (IsGlogLog(ent->d_name) && LastModifiedOver(filepath, days)) {
-        overdue_log_names.push_back(filepath);
-      }
-    }
-    closedir(dir);
-  }
-
-  return overdue_log_names;
-}
-
-// Is log_cleaner enabled?
-// This option can be enabled by calling google::EnableLogCleaner(days)
-bool log_cleaner_enabled_;
-int log_cleaner_overdue_days_ = 7;
-
 std::string g_application_fingerprint;
 
 } // namespace
@@ -990,7 +913,7 @@
   return result.str();
 }
 
->>>>>>> cec37e1c
+
 LogFileObject::LogFileObject(LogSeverity severity,
                              const char* base_filename)
   : base_filename_selected_(base_filename != NULL),
